[flake8]
ignore = W503
    E501
    E203
    ANN002
    ANN003
    ANN101
    ANN102
    ANN202
    ANN204

[isort]
line_length = 100
multi_line_output = 3
include_trailing_comma = true
known_standard_library = requests


[metadata]
name = ipr
version = 3.11.1
author_email = ipr@bcgsc.ca
author = ipr
maintainer_email = ipr@bcgsc.ca
maintainer = ipr
long_description = file: README.md
long_description_content_type = text/markdown

[options]
packages = find:
python_requires = >=3.6
dependency_links = []
include_package_data = True
install_requires =
    graphkb>=1.11.0
    biopython
<<<<<<< HEAD
    progressbar2>=3.51.0, <4
=======
    progressbar2
>>>>>>> 4c449a1a
    pandas>=1.1.0
    jsonschema

[options.extras_require]
deploy = twine; wheel; m2r
test = pytest; pytest-cov
doc = mkdocs; mkdocs-material; markdown-refdocs
dev =
    twine
    wheel
    m2r
    pytest
    pytest-cov
    mkdocs
    mkdocs-material
    markdown-refdocs
    flake8
    black
    flake8-annotations
    isort
    mypy

[options.package_data]
ipr = ipr/content.spec.json, py.typed

[options.entry_points]
console_scripts =
    ipr = ipr.main:command_interface<|MERGE_RESOLUTION|>--- conflicted
+++ resolved
@@ -34,11 +34,7 @@
 install_requires =
     graphkb>=1.11.0
     biopython
-<<<<<<< HEAD
-    progressbar2>=3.51.0, <4
-=======
     progressbar2
->>>>>>> 4c449a1a
     pandas>=1.1.0
     jsonschema
 
