--- conflicted
+++ resolved
@@ -13,11 +13,7 @@
     get_equivalent_features,
 )
 from graphkb.genes import get_oncokb_oncogenes, get_oncokb_tumour_supressors
-<<<<<<< HEAD
-from graphkb.util import convert_to_rid_list, FeatureNotFoundError
-=======
 from graphkb.util import FeatureNotFoundError, convert_to_rid_list
->>>>>>> a2fb75e7
 from graphkb.constants import BASE_RETURN_PROPERTIES, GENERIC_RETURN_PROPERTIES
 
 from .ipr import convert_statements_to_alterations
@@ -168,14 +164,6 @@
                     new_row.update(ipr_row)
                     alterations.append(new_row)
         except FeatureNotFoundError as err:
-<<<<<<< HEAD
-            logger.debug(f'failed to match variants ({gene} {variant}): {err}')
-        except ValueError as err:
-            logger.error(f'failed to match variants ({gene} {variant}): {err}')
-
-    logger.info(f'skipped matching {skipped} non variant information rows')
-    logger.info(f'matched {len(variants)} variants to {len(alterations)} graphkb annotations')
-=======
             problem_genes.add(gene)
             logger.debug(f'Unrecognized gene ({gene} {variant}): {err}')
         except ValueError as err:
@@ -189,7 +177,6 @@
     logger.info(
         f'matched {len(variants)} category variants to {len(alterations)} graphkb annotations'
     )
->>>>>>> a2fb75e7
     return alterations
 
 
