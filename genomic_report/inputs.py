--- conflicted
+++ resolved
@@ -265,14 +265,8 @@
         'gene1': GENE_PATTERN,
         'gene2': GENE_PATTERN,
         'breakpoint': r'^\w+:\d+\|\w+:\d+$',
-<<<<<<< HEAD
         'exon1': EXON_PATTERN,
         'exon2': EXON_PATTERN,
-        'svg': r'^(<.*>)?$',
-=======
-        'exon1': exon_pattern,
-        'exon2': exon_pattern,
->>>>>>> 1a9d2a97
     }
     validate_row_patterns(result, patterns)
 
