--- conflicted
+++ resolved
@@ -13,10 +13,6 @@
 protein_letters_3to1.setdefault('Ter', '*')
 
 
-<<<<<<< HEAD
-COPY_REQ = ['gene', 'cnvState']
-COPY_OPTIONAL = ['chromosomeBand', 'ploidyCorrCpChange', 'start', 'end', 'lohState']
-=======
 COPY_REQ = ['gene', 'variant']  # 'variant' in INPUT_COPY_CATEGORIES
 COPY_OPTIONAL = [
     'ploidyCorrCpChange',
@@ -25,19 +21,13 @@
     'start',
     'end',
 ]
->>>>>>> 8cb9811a
 
 SMALL_MUT_REQ = ['location', 'refAlt', 'gene', 'proteinChange', 'transcript']
 SMALL_MUT_OPTIONAL = ['zygosity', 'tumourReads', 'RNAReads']
 
-<<<<<<< HEAD
-EXP_REQ = ['gene', 'expression_class']
-EXP_OPTIONAL = [
-=======
 EXP_REQ = ['gene', 'variant']
 EXP_OPTIONAL = [
     'expression_class',  # for display
->>>>>>> 8cb9811a
     'rnaReads',
     'rpkm',
     'foldChange',
@@ -66,7 +56,6 @@
     'gtexAvgkIQR',
 ]
 
-<<<<<<< HEAD
 SV_KEY = ['eventType', 'breakpoint']
 SV_REQ = [
     'eventType',
@@ -80,17 +69,6 @@
     # 'exons',
     'exon1',  # n-terminal
     'exon2',  # c-terminal
-=======
-SV_REQ = [
-    'ctermGene',
-    'ntermGene',
-    'ctermTranscript',
-    'ntermTranscript',
-    'exons',
-    'eventType',
-    'genes',
-    'breakpoint',
->>>>>>> 8cb9811a
 ]
 SV_OPTIONAL = ['detectedIn', 'conventionalName', 'svg', 'svgTitle', 'name', 'frame']
 
@@ -172,11 +150,7 @@
     def row_key(row):
         return ('cnv', row['gene'])
 
-<<<<<<< HEAD
-    result = load_variant_file(filename, COPY_REQ, COPY_OPTIONAL, row_key,)
-=======
     result = load_variant_file(filename, COPY_REQ, COPY_OPTIONAL, row_key)
->>>>>>> 8cb9811a
 
     # verify the copy number category is valid or blank
     patterns = {'variant': f'({"|".join(INPUT_COPY_CATEGORIES.values())}|)'}
@@ -226,19 +200,8 @@
     def row_key(row):
         return ('expression', row['gene'])
 
-<<<<<<< HEAD
-    result = load_variant_file(filename, EXP_REQ, EXP_OPTIONAL, row_key,)
-    patterns = {
-        'expression_class': r'^(overexpressed|outlier_high|high_percentile|outlier_low|low_percentile|underexpressed|no_category|na|)$'
-    }
-
-    validate_row_patterns(result, patterns)
-
-    # transform expression class to 'variant' column of GraphKB vocabulary
-=======
     result = load_variant_file(filename, EXP_REQ, EXP_OPTIONAL, row_key)
     errors = []
->>>>>>> 8cb9811a
     for row in result:
         if row['variant'] and row['variant'] not in INPUT_EXPRESSION_CATEGORIES.values():
             err_msg = (
