"""
Read/Validate the variant input files
"""
from csv import DictReader
import re

from graphkb.match import INPUT_COPY_CATEGORIES, INPUT_EXPRESSION_CATEGORIES
from Bio.Data.IUPACData import protein_letters_3to1

from .util import hash_key

protein_letters_3to1.setdefault('Ter', '*')


def load_variant_file(filename, required, optional, row_to_key):
    """
    Load a tab delimited file and
    - check that the required columns are present
    - check that a unique key can be formed for each row
    - drop any non-defined columns

    Args:
        filename (str): the file to be read
        required (List.<str>): list of required column names
        optional (List.<str>): list of optional column names
        row_to_key (Function): function to generate a key for a given row

    Raises:
        ValueError: row keys are not unique
        ValueError: A required column is missing

    Returns:
        List.<dict>: the rows from the tab file as dictionaries
    """
    header = required + optional + ['key']

    result = []
    keys = set()

    with open(filename, 'r') as fh:
        reader = DictReader(fh, delimiter='\t')
        header_validated = False

        for row in reader:
            if not header_validated:
                for req_col in required:
                    if req_col not in row:
                        raise ValueError(f'header missing required column ({req_col})')
                header_validated = True
<<<<<<< HEAD
=======

            result.append({col: row.get(col, '') for col in header})
>>>>>>> 9df78a0e
            row_key = hash_key(row_to_key(row))
            if row_key in keys:
                raise ValueError(f'duplicate row key ({row_key})')
            row['key'] = row_key
            keys.add(row_key)

            result.append({col: row.get(col, '') for col in header})

    return result


def validate_row_patterns(rows, patterns):
    """
    Validate rows against a regex for some set of columns

    Args:
        rows (List.<dict>): input rows read from a delimited file
        patterns (dict.<str,str>): mapping of column names to regex patterns the column are expected to match

    Raises:
        ValueError: A row does not match the expected pattern for a given column
    """
    for row in rows:
        for col, pattern in patterns.items():
            if not re.match(pattern, row[col]):
                raise ValueError(
                    f'row value ({row[col]}) does not match expected column ({col}) pattern of "{pattern}"'
                )


def load_copy_variants(filename):
    def row_key(row):
        return ('cnv', row['gene'])

    result = load_variant_file(
        filename,
        ['gene', 'cnvState'],
        ['chromosomeBand', 'ploidyCorrCpChange', 'start', 'end', 'lohState'],
        row_key,
    )

    patterns = {'cnvState': r'(Loss|Gain|Amplification|Homozygous Loss|Neutral)'}
    validate_row_patterns(result, patterns)

    for row in result:
        category = ''
        if row['cnvState'] == 'Loss':
            category = INPUT_COPY_CATEGORIES.LOSS
        elif row['cnvState'] == 'Gain':
            category = INPUT_COPY_CATEGORIES.GAIN
        elif row['cnvState'] == 'Amplification':
            category = INPUT_COPY_CATEGORIES.AMP
        elif row['cnvState'] == 'Homozygous Loss':
            category = INPUT_COPY_CATEGORIES.DEEP

        row['variant'] = category

    return result


def load_small_mutations(filename):
    def row_key(row):
        return (
            'small mutation',
            row['location'],
            row['refAlt'],
            row['gene'],
            row['proteinChange'],
            row['transcript'],
        )

    result = load_variant_file(
        filename,
        ['location', 'refAlt', 'gene', 'proteinChange', 'transcript'],
        ['zygosity', 'tumourReads', 'RNAReads'],
        row_key,
    )

    patterns = {'location': r'^\w+:\d+$', 'refAlt': r'^[A-Z]+>[A-Z]+$'}

    validate_row_patterns(result, patterns)

    # change 3 letter AA to 1 letter AA notation
    for row in result:
        for longAA, shortAA in protein_letters_3to1.items():
            row['proteinChange'] = row['proteinChange'].replace(longAA, shortAA)

    return result


def load_expression_variants(filename):
    def row_key(row):
        return ('expression', row['gene'])

    result = load_variant_file(
        filename,
        ['gene', 'expression_class'],
        [
            'rnaReads',
            'rpkm',
            'foldChange',
            'tcgaPerc',
            'tcgaPercCol',
            'tcgakIQR',
            'tcgaQC',
            'tcgaQCCol',
            'tcgaAvgPerc',
            'tcgaAvgkIQR',
            'tcgaAvgQC',
            'tcgaAvgQCCol',
            'tcgaNormPerc',
            'tcgaNormkIQR',
            'ptxPerc',
            'ptxkIQR',
            'ptxQC',
            'ptxPercCol',
            'ptxTotSampObs',
            'ptsPogPerc',
            'gtexComp',
            'gtexFC',
            'gtexkIQR',
            'gtexAvgPerc',
            'gtexAvgFC',
            'gtexAvgkIQR',
        ],
        row_key,
    )
    patterns = {
        'expression_class': r'^(overexpressed|outlier_high|outlier_low|low_percentile|na|)$'
    }

    validate_row_patterns(result, patterns)

<<<<<<< HEAD
    # TODO: transform expression class to 'variant' column of GraphKB vocabulary
=======
    # transform expression class to 'variant' column of GraphKB vocabulary
>>>>>>> 9df78a0e
    for row in result:
        variant = ''

        if row['expression_class'] in {'outlier_low', 'low_percentile'}:
            variant = INPUT_EXPRESSION_CATEGORIES.DOWN
        elif row['expression_class'] in {'outlier_high', 'overexpressed'}:
            variant = INPUT_EXPRESSION_CATEGORIES.UP

        row['variant'] = variant

    return result


def load_structural_variants(filename):
    def row_key(row):
        return ('sv', row['eventType'], row['breakpoint'])

    result = load_variant_file(
        filename,
        [
            'ctermGene',
            'ntermGene',
            'ctermTranscript',
            'ntermTranscript',
            'exons',
            'eventType',
            'genes',
            'breakpoint',
        ],
        ['detectedIn', 'conventionalName', 'svg', 'svgTitle', 'name', 'frame'],
        row_key,
    )
    patterns = {
        'genes': r'^(\w|-)+::(\w|-)+$',
        'breakpoint': r'^\w+:\d+\|\w+:\d+$',
        # "e:e" just means no exon data.
        'exons': r'^e(\d+)?:e(\d+)?$',
    }
    validate_row_patterns(result, patterns)

    return result


def check_variant_links(small_mutations, expression_variants, copy_variants, structural_variants):
    """
    Check that there is matching expression and copy variant information for any genes with variants

    Args:
        small_mutations (list.<dict>): list of small mutations
        expression_variants (list.<dict>): list of expression variants
        copy_variants (list.<dict>): list of copy variants
        structural_variants (list.<dict>): list of structural variants

    Raises:
        KeyError: A variant is called on a gene without expression or without copy number information

    Returns:
        set.<str>: set of gene names with variants (used for filtering before upload to IPR)
    """
    # filter excess variants not required for extra gene information
    copy_variant_genes = {variant['gene'] for variant in copy_variants}
    expression_variant_genes = {variant['gene'] for variant in expression_variants}
    genes_with_variants = set()  # filter excess copy variants

    for variant in copy_variants:
        gene = variant['gene']
        if variant['variant']:
            genes_with_variants.add(gene)

<<<<<<< HEAD
            if gene not in expression_variant_genes:
=======
            if expression_variant_genes and gene not in expression_variant_genes:
>>>>>>> 9df78a0e
                raise KeyError(
                    f'gene ({gene}) has a copy variant but is missing expression information'
                )

    for variant in expression_variants:
        gene = variant['gene']
        if variant['variant']:
            genes_with_variants.add(gene)

<<<<<<< HEAD
            if gene not in copy_variant_genes:
=======
            if copy_variant_genes and gene not in copy_variant_genes:
>>>>>>> 9df78a0e
                raise KeyError(
                    f'gene ({gene}) has an expression variant but is missing copy number information'
                )

    for variant in small_mutations:
        gene = variant['gene']
<<<<<<< HEAD
        if gene not in copy_variant_genes:
            raise KeyError(
                f'gene ({gene}) has a small mutation but is missing copy number information'
            )
        if gene not in expression_variant_genes:
=======
        if copy_variant_genes and gene not in copy_variant_genes:
            raise KeyError(
                f'gene ({gene}) has a small mutation but is missing copy number information'
            )
        if expression_variant_genes and gene not in expression_variant_genes:
>>>>>>> 9df78a0e
            raise KeyError(
                f'gene ({gene}) has a small mutation but is missing expression information'
            )
        genes_with_variants.add(gene)

    return genes_with_variants<|MERGE_RESOLUTION|>--- conflicted
+++ resolved
@@ -47,11 +47,6 @@
                     if req_col not in row:
                         raise ValueError(f'header missing required column ({req_col})')
                 header_validated = True
-<<<<<<< HEAD
-=======
-
-            result.append({col: row.get(col, '') for col in header})
->>>>>>> 9df78a0e
             row_key = hash_key(row_to_key(row))
             if row_key in keys:
                 raise ValueError(f'duplicate row key ({row_key})')
@@ -185,11 +180,7 @@
 
     validate_row_patterns(result, patterns)
 
-<<<<<<< HEAD
-    # TODO: transform expression class to 'variant' column of GraphKB vocabulary
-=======
     # transform expression class to 'variant' column of GraphKB vocabulary
->>>>>>> 9df78a0e
     for row in result:
         variant = ''
 
@@ -259,11 +250,7 @@
         if variant['variant']:
             genes_with_variants.add(gene)
 
-<<<<<<< HEAD
-            if gene not in expression_variant_genes:
-=======
             if expression_variant_genes and gene not in expression_variant_genes:
->>>>>>> 9df78a0e
                 raise KeyError(
                     f'gene ({gene}) has a copy variant but is missing expression information'
                 )
@@ -273,30 +260,18 @@
         if variant['variant']:
             genes_with_variants.add(gene)
 
-<<<<<<< HEAD
-            if gene not in copy_variant_genes:
-=======
             if copy_variant_genes and gene not in copy_variant_genes:
->>>>>>> 9df78a0e
                 raise KeyError(
                     f'gene ({gene}) has an expression variant but is missing copy number information'
                 )
 
     for variant in small_mutations:
         gene = variant['gene']
-<<<<<<< HEAD
-        if gene not in copy_variant_genes:
-            raise KeyError(
-                f'gene ({gene}) has a small mutation but is missing copy number information'
-            )
-        if gene not in expression_variant_genes:
-=======
         if copy_variant_genes and gene not in copy_variant_genes:
             raise KeyError(
                 f'gene ({gene}) has a small mutation but is missing copy number information'
             )
         if expression_variant_genes and gene not in expression_variant_genes:
->>>>>>> 9df78a0e
             raise KeyError(
                 f'gene ({gene}) has a small mutation but is missing expression information'
             )
