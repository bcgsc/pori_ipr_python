--- conflicted
+++ resolved
@@ -278,15 +278,9 @@
     result = load_variant_file(filename, SV_REQ, SV_OPTIONAL, row_key)
     # genes are optional for structural variants
     EXON_PATTERN = r'^(\d+)?$'
-    GENE_PATTERN = r'^(\w|-)+$|^$'
     patterns = {
-<<<<<<< HEAD
-        'gene1': GENE_PATTERN,
-        'gene2': GENE_PATTERN,
-=======
         'gene1': r'^((\w|-)+)?$',
         'gene2': r'^((\w|-)+)?$',
->>>>>>> 04f4798c
         'breakpoint': r'^\w+:\d+\|\w+:\d+$',
         'exon1': EXON_PATTERN,
         'exon2': EXON_PATTERN,
