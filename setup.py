--- conflicted
+++ resolved
@@ -2,12 +2,8 @@
 
 # Dependencies required to use your package
 INSTALL_REQS = [
-<<<<<<< HEAD
-    'graphkb>=1.3.6, <2',
+    'graphkb>=1.4.0, <2',
     'argparse-env>=0.1.0, <1',
-=======
-    'graphkb>=1.4.0, <2',
->>>>>>> ff2f0e07
     'biopython==1.76',
     'progressbar2>=3.51.0, <4',
     'pandas>=1.1.0, <2',
