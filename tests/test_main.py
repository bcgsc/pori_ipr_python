import json
import os
import pandas as pd
import pytest
import sys
from typing import Dict
from unittest.mock import MagicMock, patch

from ipr.connection import IprConnection
from ipr.main import command_interface

from .constants import EXCLUDE_INTEGRATION_TESTS


def get_test_file(name: str) -> str:
    return os.path.join(os.path.dirname(__file__), 'test_data', name)


@pytest.fixture(scope='module')
def report_upload_content(tmp_path_factory) -> Dict:
    mock = MagicMock()
    json_file = tmp_path_factory.mktemp('inputs') / 'content.json'
    json_file.write_text(
        json.dumps(
            {
                'blargh': 'some fake content',
                'comparators': [
                    {'analysisRole': 'expression (disease)', 'name': '1'},
                    {'analysisRole': 'expression (primary site)', 'name': '2'},
                    {'analysisRole': 'expression (biopsy site)', 'name': '3'},
                    {'analysisRole': 'expression (internal pancancer cohort)', 'name': '4'},
                ],
                'patientId': 'PATIENT001',
                'project': 'TEST',
                'expressionVariants': pd.read_csv(
                    get_test_file('expression.short.tab'), sep='\t'
                ).to_dict('records'),
                'smallMutations': pd.read_csv(
                    get_test_file('small_mutations.short.tab'), sep='\t'
                ).to_dict('records'),
                'copyVariants': pd.read_csv(
                    get_test_file('copy_variants.short.tab'), sep='\t'
                ).to_dict('records'),
                'structuralVariants': pd.read_csv(get_test_file('fusions.tab'), sep='\t').to_dict(
                    'records'
                ),
                'kbDiseaseMatch': 'colorectal cancer',
            }
        )
    )
    with patch.object(
        sys,
        'argv',
        [
            'ipr',
            '--username',
            os.environ.get('IPR_USER', os.environ['USER']),
            '--password',
            os.environ['IPR_PASS'],
            '--ipr_url',
            'http://fake.url.ca',
            '--content',
            str(json_file),
            '--therapeutics',
        ],
    ):
        with patch.object(IprConnection, 'upload_report', new=mock):
            with patch.object(IprConnection, 'get_spec', return_value={}):
                command_interface()

    assert mock.called

    report_content = mock.call_args[0][0]
    return report_content


@pytest.mark.skipif(EXCLUDE_INTEGRATION_TESTS, reason="excluding long running integration tests")
class TestCreateReport:
    def test_main_sections_present(self, report_upload_content: Dict) -> None:
        sections = set(report_upload_content.keys())

        for section in [
            'structuralVariants',
            'expressionVariants',
            'copyVariants',
            'smallMutations',
            'kbMatches',
            'genes',
        ]:
            assert section in sections

    def test_kept_low_quality_fusion(self, report_upload_content: Dict) -> None:
        fusions = [(sv['gene1'], sv['gene2']) for sv in report_upload_content['structuralVariants']]
        assert ('SARM1', 'SUZ12') in fusions

    def test_pass_through_content_added(self, report_upload_content: Dict) -> None:
        # check the passthorough content was added
        assert 'blargh' in report_upload_content

    def test_found_fusion_partner_gene(self, report_upload_content: Dict) -> None:
        genes = report_upload_content['genes']
        # eg, A1BG
        assert any([g.get('knownFusionPartner', False) for g in genes])

    def test_found_oncogene(self, report_upload_content: Dict) -> None:
        genes = report_upload_content['genes']
        # eg, ZBTB20
        assert any([g.get('oncogene', False) for g in genes])

    def test_found_tumour_supressor(self, report_upload_content: Dict) -> None:
        genes = report_upload_content['genes']
<<<<<<< HEAD
        assert any([g.get('tumourSuppressor', False) for g in genes])

    def test_found_kb_statement_related_gene(self, report_upload_content: Dict) -> None:
        genes = report_upload_content['genes']
        assert any([g.get('kbStatementRelated', False) for g in genes])

    def test_found_cancer_gene_list_match_gene(self, report_upload_content: Dict) -> None:
        genes = report_upload_content['genes']
        assert any([g.get('cancerGeneListMatch', False) for g in genes])
=======
        # eg, ZNRF3
        assert any([g.get('tumourSuppressor', False) for g in genes])
>>>>>>> 79100b26
<|MERGE_RESOLUTION|>--- conflicted
+++ resolved
@@ -109,7 +109,7 @@
 
     def test_found_tumour_supressor(self, report_upload_content: Dict) -> None:
         genes = report_upload_content['genes']
-<<<<<<< HEAD
+        # eg, ZNRF3
         assert any([g.get('tumourSuppressor', False) for g in genes])
 
     def test_found_kb_statement_related_gene(self, report_upload_content: Dict) -> None:
@@ -118,8 +118,4 @@
 
     def test_found_cancer_gene_list_match_gene(self, report_upload_content: Dict) -> None:
         genes = report_upload_content['genes']
-        assert any([g.get('cancerGeneListMatch', False) for g in genes])
-=======
-        # eg, ZNRF3
-        assert any([g.get('tumourSuppressor', False) for g in genes])
->>>>>>> 79100b26
+        assert any([g.get('cancerGeneListMatch', False) for g in genes])