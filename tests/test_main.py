--- conflicted
+++ resolved
@@ -110,17 +110,9 @@
         assert any([g.get('tumourSuppressor', False) for g in genes])
 
     def test_found_kb_statement_related_gene(self, report_upload_content: Dict) -> None:
-<<<<<<< HEAD
         genes = report_upload_content['genes']
-        import pdb
-
-        pdb.set_trace()
         assert any([g.get('kbStatementRelated', False) for g in genes])
 
     def test_found_cancer_gene_list_match_gene(self, report_upload_content: Dict) -> None:
         genes = report_upload_content['genes']
-        assert any([g.get('cancerGeneListMatch', False) for g in genes])
-=======
-        genes = report_upload_content['genes']
-        assert any([g.get('kb_statement_related', False) for g in genes])
->>>>>>> 4c449a1a
+        assert any([g.get('cancerGeneListMatch', False) for g in genes])