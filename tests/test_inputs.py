import os
<<<<<<< HEAD
import logging
=======
>>>>>>> 34b0afcf
from unittest import mock

import pytest

from genomic_report.inputs import (
    load_small_mutations,
    load_copy_variants,
    check_variant_links,
    load_expression_variants,
    load_structural_variants,
    create_graphkb_sv_notation,
)
from genomic_report.util import logger


DATA_DIR = os.path.join(os.path.dirname(__file__), 'test_data')


def test_load_small_mutations():
    records = load_small_mutations(os.path.join(DATA_DIR, 'small_mutations.tab'))
    assert records
    assert len(records) == 2614


def test_load_copy_variants():
    records = load_copy_variants(os.path.join(DATA_DIR, 'copy_variants.tab'))
    assert records
    assert len(records) == 4603


def test_load_structural_variants():
    records = load_structural_variants(os.path.join(DATA_DIR, 'fusions.tab'))
    assert records
    assert len(records) == 3


def test_load_expression_variants():
    records = load_expression_variants(os.path.join(DATA_DIR, 'expression.tab'))
    assert records
    assert len(records) == 4603


class TestCheckVariantLinks:
    def test_sm_missing_copy_empty_ok(self):
        genes = check_variant_links(
            small_mutations=[{'gene': 'KRAS'}],
            copy_variants=[],
            expression_variants=[{'gene': 'KRAS', 'variant': ''}],
            structural_variants=[],
        )
        assert genes == {'KRAS'}

    def test_sm_missing_exp_empty_ok(self):
        genes = check_variant_links(
            small_mutations=[{'gene': 'KRAS'}],
            copy_variants=[{'gene': 'KRAS', 'variant': ''}],
            expression_variants=[],
            structural_variants=[],
        )
        assert genes == {'KRAS'}

    def test_sm_missing_copy(self):
        with mock.patch.object(logger, 'warning') as mock_debug:
            check_variant_links(
                small_mutations=[{'gene': 'KRAS'}],
                copy_variants=[{'gene': 'CDK', 'variant': ''}],
                expression_variants=[{'gene': 'KRAS', 'variant': ''}],
                structural_variants=[],
            )
            assert mock_debug.called

    def test_sm_missing_exp(self):
        with mock.patch.object(logger, 'warning') as mock_debug:
            check_variant_links(
                small_mutations=[{'gene': 'KRAS'}],
                copy_variants=[{'gene': 'KRAS', 'variant': ''}],
                expression_variants=[{'gene': 'CDK', 'variant': ''}],
                structural_variants=[],
            )
            assert mock_debug.called

    @pytest.mark.skip('TODO')
    def test_sv_missing_copy(self):
        with mock.patch.object(logger, 'warning') as mock_debug:
            pass

    @pytest.mark.skip('TODO')
    def test_sv_missing_exp(self):
        with mock.patch.object(logger, 'warning') as mock_debug:
            pass

    def test_with_valid_inputs(self):
        genes = check_variant_links(
            small_mutations=[{'gene': 'KRAS'}],
            copy_variants=[{'gene': 'KRAS', 'variant': ''}, {'gene': 'CDK', 'variant': ''}],
            expression_variants=[{'gene': 'KRAS', 'variant': ''}],
            structural_variants=[],
        )
        assert genes == {'KRAS'}

    def test_copy_missing_exp(self):
<<<<<<< HEAD
        with mock.patch.object(logging.getLogger(), 'warning') as mock_debug:
=======
        with mock.patch.object(logger, 'warning') as mock_debug:
>>>>>>> 34b0afcf
            check_variant_links(
                small_mutations=[],
                copy_variants=[
                    {'gene': 'BRAF', 'variant': 'copy gain'},
                    {'gene': 'KRAS', 'variant': ''},
                ],
                expression_variants=[{'gene': 'KRAS', 'variant': ''}],
                structural_variants=[],
            )
            assert mock_debug.called

    def test_exp_missing_copy(self):
<<<<<<< HEAD
        with mock.patch.object(logging.getLogger(), 'warning') as mock_debug:
=======
        with mock.patch.object(logger, 'warning') as mock_debug:
>>>>>>> 34b0afcf
            check_variant_links(
                small_mutations=[],
                copy_variants=[{'gene': 'KRAS', 'variant': ''}],
                expression_variants=[{'gene': 'BRAF', 'variant': 'increased expression'}],
                structural_variants=[],
            )
            assert mock_debug.called


class TestCreateGraphkbSvNotation:
    def test_both_genes_and_exons(self):
        notation = create_graphkb_sv_notation({'gene1': 'A', 'gene2': 'B', 'exon1': 1, 'exon2': 2})
        assert notation == '(A,B):fusion(e.1,e.2)'

    def test_one_exon_missing(self):
        notation = create_graphkb_sv_notation({'gene1': 'A', 'gene2': 'B', 'exon1': '', 'exon2': 2})
        assert notation == '(A,B):fusion(e.?,e.2)'

    def test_one_gene_missing(self):
        notation = create_graphkb_sv_notation({'gene1': 'A', 'gene2': '', 'exon1': 1, 'exon2': 2})
        assert notation == '(A,?):fusion(e.1,e.2)'

    def test_first_gene_missing(self):
        notation = create_graphkb_sv_notation({'gene1': '', 'gene2': 'B', 'exon1': 1, 'exon2': 2})
        assert notation == '(B,?):fusion(e.2,e.1)'

    def test_no_genes_error(self):
        with pytest.raises(ValueError):
            create_graphkb_sv_notation(
                {'gene1': '', 'gene2': '', 'exon1': 1, 'exon2': 2, 'key': 'x'}
            )<|MERGE_RESOLUTION|>--- conflicted
+++ resolved
@@ -1,8 +1,4 @@
 import os
-<<<<<<< HEAD
-import logging
-=======
->>>>>>> 34b0afcf
 from unittest import mock
 
 import pytest
@@ -104,11 +100,7 @@
         assert genes == {'KRAS'}
 
     def test_copy_missing_exp(self):
-<<<<<<< HEAD
-        with mock.patch.object(logging.getLogger(), 'warning') as mock_debug:
-=======
         with mock.patch.object(logger, 'warning') as mock_debug:
->>>>>>> 34b0afcf
             check_variant_links(
                 small_mutations=[],
                 copy_variants=[
@@ -121,11 +113,7 @@
             assert mock_debug.called
 
     def test_exp_missing_copy(self):
-<<<<<<< HEAD
-        with mock.patch.object(logging.getLogger(), 'warning') as mock_debug:
-=======
         with mock.patch.object(logger, 'warning') as mock_debug:
->>>>>>> 34b0afcf
             check_variant_links(
                 small_mutations=[],
                 copy_variants=[{'gene': 'KRAS', 'variant': ''}],
