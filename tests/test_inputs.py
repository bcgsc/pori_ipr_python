--- conflicted
+++ resolved
@@ -1,8 +1,5 @@
 import os
 
-<<<<<<< HEAD
-from genomic_report.inputs import load_small_mutations, load_copy_variants, load_structural_variants
-=======
 import pytest
 
 from genomic_report.inputs import (
@@ -12,7 +9,6 @@
     load_expression_variants,
     load_structural_variants,
 )
->>>>>>> 8fc1f204
 
 
 DATA_DIR = os.path.join(os.path.dirname(__file__), 'test_data')
@@ -30,20 +26,12 @@
     assert len(records) == 4599
 
 
-<<<<<<< HEAD
-def test_load_structural_variants():
-    records = load_structural_variants(os.path.join(DATA_DIR, 'fusions.tab'))
-    assert records
-    assert len(records) == 3
-=======
-@pytest.mark.skip('TODO: waiting for this test file to be added to REPO')
 def test_load_structural_variants():
     records = load_structural_variants(os.path.join(DATA_DIR, 'fusions.tab'))
     assert records
     assert len(records) == 3
 
 
-@pytest.mark.skip('TODO: waiting for this test file to be added to REPO')
 def test_load_expression_variants():
     records = load_expression_variants(os.path.join(DATA_DIR, 'expression.tab'))
     assert records
@@ -125,5 +113,4 @@
                 copy_variants=[{'gene': 'KRAS', 'variant': ''}],
                 expression_variants=[{'gene': 'BRAF', 'variant': 'increased expression'}],
                 structural_variants=[],
-            )
->>>>>>> 8fc1f204
+            )