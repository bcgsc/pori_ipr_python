import os
from unittest import mock

import pytest

from genomic_report.inputs import (
    load_small_mutations,
    load_copy_variants,
    check_variant_links,
    load_expression_variants,
    load_structural_variants,
    create_graphkb_sv_notation,
)
from genomic_report.util import logger


DATA_DIR = os.path.join(os.path.dirname(__file__), 'test_data')


def test_load_small_mutations():
    records = load_small_mutations(os.path.join(DATA_DIR, 'small_mutations.tab'))
    assert records
    assert len(records) == 2614


def test_load_copy_variants():
    records = load_copy_variants(os.path.join(DATA_DIR, 'copy_variants.tab'))
    assert records
    assert len(records) == 4603


def test_load_structural_variants():
    records = load_structural_variants(os.path.join(DATA_DIR, 'fusions.tab'))
    assert records
    assert len(records) == 3


def test_load_expression_variants():
    records = load_expression_variants(os.path.join(DATA_DIR, 'expression.tab'))
    assert records
    assert len(records) == 4603


class TestCheckVariantLinks:
    def test_sm_missing_copy_empty_ok(self):
        genes = check_variant_links(
            small_mutations=[{'gene': 'KRAS'}],
            copy_variants=[],
            expression_variants=[{'gene': 'KRAS', 'variant': ''}],
            structural_variants=[],
        )
        assert genes == {'KRAS'}

    def test_sm_missing_exp_empty_ok(self):
        genes = check_variant_links(
            small_mutations=[{'gene': 'KRAS'}],
            copy_variants=[{'gene': 'KRAS', 'variant': ''}],
            expression_variants=[],
            structural_variants=[],
        )
        assert genes == {'KRAS'}

    def test_sm_missing_copy(self):
        with mock.patch.object(logger, 'warning') as mock_debug:
            check_variant_links(
                small_mutations=[{'gene': 'KRAS'}],
                copy_variants=[{'gene': 'CDK', 'variant': ''}],
                expression_variants=[{'gene': 'KRAS', 'variant': ''}],
                structural_variants=[],
            )
            assert mock_debug.called

    def test_sm_missing_exp(self):
        with mock.patch.object(logger, 'warning') as mock_debug:
            check_variant_links(
                small_mutations=[{'gene': 'KRAS'}],
                copy_variants=[{'gene': 'KRAS', 'variant': ''}],
                expression_variants=[{'gene': 'CDK', 'variant': ''}],
                structural_variants=[],
            )
            assert mock_debug.called

    @pytest.mark.skip('TODO')
    def test_sv_missing_copy(self):
        with mock.patch.object(logger, 'warning') as mock_debug:
            pass

    @pytest.mark.skip('TODO')
    def test_sv_missing_exp(self):
        with mock.patch.object(logger, 'warning') as mock_debug:
            pass

    def test_with_valid_inputs(self):
        genes = check_variant_links(
            small_mutations=[{'gene': 'KRAS'}],
            copy_variants=[{'gene': 'KRAS', 'variant': ''}, {'gene': 'CDK', 'variant': ''}],
            expression_variants=[{'gene': 'KRAS', 'variant': ''}],
            structural_variants=[],
        )
        assert genes == {'KRAS'}

    def test_copy_missing_exp(self):
        with mock.patch.object(logger, 'warning') as mock_debug:
            check_variant_links(
                small_mutations=[],
                copy_variants=[
                    {'gene': 'BRAF', 'variant': 'copy gain'},
                    {'gene': 'KRAS', 'variant': ''},
                ],
                expression_variants=[{'gene': 'KRAS', 'variant': ''}],
                structural_variants=[],
            )
            assert mock_debug.called

    def test_exp_missing_copy(self):
        with mock.patch.object(logger, 'warning') as mock_debug:
            check_variant_links(
                small_mutations=[],
                copy_variants=[{'gene': 'KRAS', 'variant': ''}],
                expression_variants=[{'gene': 'BRAF', 'variant': 'increased expression'}],
                structural_variants=[],
            )
<<<<<<< HEAD
            assert mock_debug.called
=======


class TestCreateGraphkbSvNotation:
    def test_both_genes_and_exons(self):
        notation = create_graphkb_sv_notation({'gene1': 'A', 'gene2': 'B', 'exon1': 1, 'exon2': 2})
        assert notation == '(A,B):fusion(e.1,e.2)'

    def test_one_exon_missing(self):
        notation = create_graphkb_sv_notation({'gene1': 'A', 'gene2': 'B', 'exon1': '', 'exon2': 2})
        assert notation == '(A,B):fusion(e.?,e.2)'

    def test_one_gene_missing(self):
        notation = create_graphkb_sv_notation({'gene1': 'A', 'gene2': '', 'exon1': 1, 'exon2': 2})
        assert notation == '(A,?):fusion(e.1,e.2)'

    def test_first_gene_missing(self):
        notation = create_graphkb_sv_notation({'gene1': '', 'gene2': 'B', 'exon1': 1, 'exon2': 2})
        assert notation == '(B,?):fusion(e.2,e.1)'

    def test_no_genes_error(self):
        with pytest.raises(ValueError):
            create_graphkb_sv_notation(
                {'gene1': '', 'gene2': '', 'exon1': 1, 'exon2': 2, 'key': 'x'}
            )
>>>>>>> 01301e56
<|MERGE_RESOLUTION|>--- conflicted
+++ resolved
@@ -120,9 +120,7 @@
                 expression_variants=[{'gene': 'BRAF', 'variant': 'increased expression'}],
                 structural_variants=[],
             )
-<<<<<<< HEAD
             assert mock_debug.called
-=======
 
 
 class TestCreateGraphkbSvNotation:
@@ -146,5 +144,4 @@
         with pytest.raises(ValueError):
             create_graphkb_sv_notation(
                 {'gene1': '', 'gene2': '', 'exon1': 1, 'exon2': 2, 'key': 'x'}
-            )
->>>>>>> 01301e56
+            )