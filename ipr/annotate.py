"""
handles annotating variants with annotation information from graphkb
"""
from requests.exceptions import HTTPError

from graphkb import GraphKBConnection
from graphkb import genes as gkb_genes
from graphkb import match as gkb_match
from graphkb import vocab as gkb_vocab
from graphkb.constants import (
    BASE_RETURN_PROPERTIES,
    BASE_THERAPEUTIC_TERMS,
    GENERIC_RETURN_PROPERTIES,
)
from graphkb.match import INPUT_COPY_CATEGORIES
from graphkb.types import Variant
from graphkb.util import FeatureNotFoundError, convert_to_rid_list
from progressbar import progressbar
from typing import Any, Dict, List, Sequence, Set, cast

from .constants import FAILED_REVIEW_STATUS
from .ipr import convert_statements_to_alterations
from .types import (
    GkbStatement,
    IprCopyVariant,
    IprExprVariant,
    IprGene,
    IprStructuralVariant,
    KbMatch,
)
from .util import convert_to_rid_set, logger

REPORTED_COPY_VARIANTS = (INPUT_COPY_CATEGORIES.AMP, INPUT_COPY_CATEGORIES.DEEP)


def get_therapeutic_associated_genes(graphkb_conn: GraphKBConnection) -> Set[str]:
    """Set of all genes related to a cancer-associated statement in Graphkb."""
    therapeutic_relevance = gkb_vocab.get_terms_set(graphkb_conn, BASE_THERAPEUTIC_TERMS)
    statements = graphkb_conn.query(
        {
            'target': 'Statement',
            'filters': {'relevance': sorted(list(therapeutic_relevance))},
            'returnProperties': [
                'conditions.@rid',
                'conditions.@class',
                'conditions.reference1.@class',
                'conditions.reference1.@rid',
                'conditions.reference2.@class',
                'conditions.reference2.@rid',
                'reviewStatus',
            ],
        }
    )
    genes = set()
    gkb_thera_statements = [cast(GkbStatement, s) for s in statements]
    for statement in gkb_thera_statements:
        if statement['reviewStatus'] == FAILED_REVIEW_STATUS:
            continue
        for condition in statement['conditions']:
            if condition['@class'] == 'Feature':
                genes.add(condition['@rid'])
            elif condition['@class'].endswith('Variant'):
                cond = cast(Variant, condition)
                if cond['reference1'] and cond['reference1']['@class'] == 'Feature':
                    genes.add(cond['reference1']['@rid'])
                if cond['reference2'] and cond['reference2']['@class'] == 'Feature':
                    genes.add(cond['reference2']['@rid'])
    return genes


def get_gene_information(
    graphkb_conn: GraphKBConnection, gene_names: Sequence[str]
) -> List[IprGene]:
    """Create the Gene Info object for upload to IPR with the other report information.

    Args:
        graphkb_conn ([type]): [description]
        gene_names ([type]): [description]
    """
    logger.info('fetching variant related genes list')
    body: Dict[str, Any] = {
        'target': 'Variant',
        'returnProperties': ['@class', 'reference1', 'reference2'],
    }
    if len(gene_names) < 100:
        # SDEV-3148 - Filter by gene_ids to improve speed
        gene_ids = set()
        for gene_name in gene_names:
            gene_ids.update(
                convert_to_rid_set(gkb_match.get_equivalent_features(graphkb_conn, gene_name))
            )
        genes = sorted(gene_ids)
        filters = [{'reference1': genes}, {'reference2': genes}]
        variants = []
        for ref_filter in filters:
            body['filters'] = ref_filter
            variants.extend(graphkb_conn.query(body))
    else:
        variants = graphkb_conn.query(body)

    gene_flags: Dict[str, Set[str]] = {
        'cancerRelated': set(),
        'knownFusionPartner': set(),
        'knownSmallMutation': set(),
    }

    for variant in [cast(Variant, v) for v in variants]:
        if 'reference1' not in variant:
            continue
        gene_flags['cancerRelated'].add(variant['reference1'])
        if variant['reference2']:
            gene_flags['cancerRelated'].add(variant['reference2'])
            gene_flags['knownFusionPartner'].add(variant['reference1'])
            gene_flags['knownFusionPartner'].add(variant['reference2'])
        elif variant['@class'] == 'PositionalVariant':
            gene_flags['knownSmallMutation'].add(variant['reference1'])

    logger.info('fetching oncogenes list')
    gene_flags['oncogene'] = convert_to_rid_set(gkb_genes.get_oncokb_oncogenes(graphkb_conn))
    logger.info('fetching tumour supressors list')
    gene_flags['tumourSuppressor'] = convert_to_rid_set(
        gkb_genes.get_oncokb_tumour_supressors(graphkb_conn)
    )
    logger.info('fetching therapeutic associated genes lists')
    gene_flags['therapeuticAssociated'] = get_therapeutic_associated_genes(graphkb_conn)

    result = []
    for gene_name in gene_names:
        equivalent = convert_to_rid_set(gkb_match.get_equivalent_features(graphkb_conn, gene_name))
        row = IprGene({'name': gene_name})
        flagged = False
        for flag in gene_flags:
            # make smaller JSON to upload since all default to false already
            if equivalent & gene_flags[flag]:
                row[flag] = flagged = True
        if flagged:
            result.append(row)

    return result


def get_statements_from_variants(
    graphkb_conn: GraphKBConnection, variants: List[Variant]
) -> List[GkbStatement]:
    """Given a list of variant records from GraphKB, return all the related statements.

    Args:
        graphkb_conn (GraphKBConnection): the graphkb api connection object
        variants (list.<dict>): list of variant records

    Returns:
        list.<dict>: list of Statement records from graphkb
    """
    return_props = (
        BASE_RETURN_PROPERTIES
        + ['sourceId', 'source.name', 'source.displayName']
        + [f'conditions.{p}' for p in GENERIC_RETURN_PROPERTIES]
        + [f'subject.{p}' for p in GENERIC_RETURN_PROPERTIES]
        + [f'evidence.{p}' for p in GENERIC_RETURN_PROPERTIES]
        + [f'relevance.{p}' for p in GENERIC_RETURN_PROPERTIES]
        + [f'evidenceLevel.{p}' for p in GENERIC_RETURN_PROPERTIES]
        # TODO: GERO-289 - IPR evidence equivalents
        + ['reviewStatus']
    )

    statements = graphkb_conn.query(
        {
            'target': 'Statement',
            'filters': {'conditions': convert_to_rid_list(variants), 'operator': 'CONTAINSANY'},
            'returnProperties': return_props,
        }
    )
    return [
        cast(GkbStatement, s) for s in statements if s.get('reviewStatus') != FAILED_REVIEW_STATUS
    ]


def get_second_pass_variants(
    graphkb_conn: GraphKBConnection, statements: List[GkbStatement]
) -> List[Variant]:
    """Given a list of statements that have been matched, convert these to
    new category variants to be used in a second-pass matching.
    """
    # second-pass matching
    all_inferred_matches: Dict[str, Variant] = {}
    inferred_variants = {
        (s['subject']['@rid'], s['relevance']['name'])
        for s in statements
        if s['subject'] and s['subject']['@class'] in ('Feature', 'Signature')
    }

    for (reference1, variant_type) in inferred_variants:
        variants = gkb_match.match_category_variant(graphkb_conn, reference1, variant_type)

        for variant in variants:
            all_inferred_matches[variant['@rid']] = variant
    inferred_matches: List[Variant] = list(all_inferred_matches.values())
    return inferred_matches


def get_ipr_statements_from_variants(
    graphkb_conn: GraphKBConnection, matches: List[Variant], disease_name: str
) -> List[KbMatch]:
    """IPR upload formatted GraphKB statements from the list of variants.

    Matches to GraphKB statements from the list of input variants. From these results matches
    again with the inferred variants. Then returns the results formatted for upload to IPR
    """
    if not matches:
        return []
    rows = []

    statements = get_statements_from_variants(graphkb_conn, matches)
    existing_statements = {s['@rid'] for s in statements}

    for ipr_row in convert_statements_to_alterations(
        graphkb_conn, statements, disease_name, convert_to_rid_set(matches)
    ):
        rows.append(ipr_row)

    # second-pass matching
    inferred_matches = get_second_pass_variants(graphkb_conn, statements)

    inferred_statements = [
        s
        for s in get_statements_from_variants(graphkb_conn, inferred_matches)
        if s['@rid'] not in existing_statements  # do not duplicate if non-inferred match
    ]

    for ipr_row in convert_statements_to_alterations(
        graphkb_conn, inferred_statements, disease_name, convert_to_rid_set(inferred_matches)
    ):
        new_row = KbMatch({'kbData': {'inferred': True}})
        new_row.update(ipr_row)
        rows.append(new_row)

    return rows


def annotate_expression_variants(
    graphkb_conn: GraphKBConnection,
    variants: List[IprExprVariant],
    disease_name: str,
    show_progress: bool = False,
) -> List[KbMatch]:
    """Annotate expression variants with GraphKB in the IPR alterations format.

    Args:
        graphkb_conn: the graphkb api connection object
        variants: list of variants

    Returns:
        list of kbMatches records for IPR
    """
    skipped = 0
    alterations = []
    problem_genes = set()

    logger.info(f"Starting annotation of {len(variants)} expression category_variants")
    iterfunc = progressbar if show_progress else iter
    for row in iterfunc(variants):
        gene = row['gene']
        variant = row['variant']

        if not variant:
            skipped += 1
            logger.debug(f"Skipping malformed Expression {gene}: {row}")
            continue

        try:
            matches = gkb_match.match_expression_variant(graphkb_conn, gene, variant)
            for ipr_row in get_ipr_statements_from_variants(graphkb_conn, matches, disease_name):
                ipr_row['variant'] = row['key']
                ipr_row['variantType'] = row.get('variantType', 'exp')
                alterations.append(ipr_row)
        except FeatureNotFoundError as err:
            problem_genes.add(gene)
            logger.debug(f'Unrecognized gene ({gene} {variant}): {err}')
        except ValueError as err:
            logger.error(f'failed to match variants ({gene} {variant}): {err}')

    if skipped:
        logger.info(f'skipped matching {skipped} expression information rows')
    if problem_genes:
        logger.error(f'gene finding failures for expression {sorted(problem_genes)}')
        logger.error(f'gene finding falure for {len(problem_genes)} expression genes')
    logger.info(
        f'matched {len(variants)} expression variants to {len(alterations)} graphkb annotations'
    )
    return alterations


def annotate_copy_variants(
    graphkb_conn: GraphKBConnection,
    variants: List[IprCopyVariant],
    disease_name: str,
    show_progress: bool = False,
) -> List[KbMatch]:
    """Annotate allowed copy variants with GraphKB in the IPR alterations format.

    Args:
        graphkb_conn: the graphkb api connection object
        variants: list of variants

    Returns:
        list of kbMatches records for IPR
    """
    skipped = 0
    alterations = []
    problem_genes = set()

    logger.info(f"Starting annotation of {len(variants)} copy category_variants")
    iterfunc = progressbar if show_progress else iter
    for row in iterfunc(variants):
        gene = row['gene']
        variant = row['variant']

        if variant not in REPORTED_COPY_VARIANTS:
            # https://www.bcgsc.ca/jira/browse/GERO-77
            skipped += 1
            logger.debug(f"Dropping {gene} copy change '{variant}' - not in REPORTED_COPY_VARIANTS")
            continue

        try:
            matches = gkb_match.match_copy_variant(graphkb_conn, gene, variant)
            for ipr_row in get_ipr_statements_from_variants(graphkb_conn, matches, disease_name):
                ipr_row['variant'] = row['key']
                ipr_row['variantType'] = row.get('variantType', 'cnv')
                alterations.append(ipr_row)
        except FeatureNotFoundError as err:
            problem_genes.add(gene)
            logger.debug(f'Unrecognized gene ({gene} {variant}): {err}')
        except ValueError as err:
            logger.error(f'failed to match variants ({gene} {variant}): {err}')

    if skipped:
        logger.info(
            f'skipped matching {skipped} copy number variants not in {REPORTED_COPY_VARIANTS}'
        )
    if problem_genes:
        logger.error(f'gene finding failures for copy variants {sorted(problem_genes)}')
        logger.error(f'gene finding failure for {len(problem_genes)} copy variant genes')
    logger.info(
        f'matched {len(variants)} copy category variants to {len(alterations)} graphkb annotations'
    )
    return alterations


def annotate_positional_variants(
    graphkb_conn: GraphKBConnection,
    variants: Sequence[IprStructuralVariant],
    disease_name: str,
    show_progress: bool = False,
) -> List[KbMatch]:
    """Annotate SNP, INDEL or fusion variant calls with GraphKB and return in IPR match format.

    Args:
        graphkb_conn (GraphKBConnection): the graphkb api connection object
        variants (list.<dict>): list of variants. Defaults to [].
        disease_name (str): GraphKB disease name for statement matching.  'cancer' is most general
        show_progress (bool): Progressbar displayed for long runs.

    Returns:
        list of kbMatches records for IPR
    """
    VARIANT_KEYS = ('variant', 'hgvsProtein', 'hgvsCds', 'hgvsGenomic')
    errors = 0
    alterations = []
    problem_genes = set()

    iterfunc = progressbar if show_progress else iter
    for row in iterfunc(variants):

        if not row.get('gene') and (not row.get('gene1') or not row.get('gene2')):
            # https://www.bcgsc.ca/jira/browse/GERO-56?focusedCommentId=1234791&page=com.atlassian.jira.plugin.system.issuetabpanels:comment-tabpanel#comment-1234791
            # should not match single gene SVs
            continue

        for var_key in VARIANT_KEYS:
            variant = row.get(var_key)
            if not variant:
                continue
            try:
                matches = gkb_match.match_positional_variant(graphkb_conn, variant)
<<<<<<< HEAD
=======

                # GERO-299 - check for conflicting nonsense and missense categories
                missense = [
                    m for m in matches if 'missense' in m.get('type', m).get('displayName', '')
                ]
                nonsense = [
                    m for m in matches if 'nonsense' in m.get('type', m).get('displayName', '')
                ]
                missense_cat = [m for m in missense if m.get('@class', '') == 'CategoryVariant']
                nonsense_cat = [m for m in nonsense if m.get('@class', '') == 'CategoryVariant']
                if missense_cat and nonsense_cat:
                    conflict_names = sorted(
                        set([m.get('displayName', '') for m in nonsense + missense])
                    )
                    logger.error(
                        f'Conflicting nonsense and misense categories for {variant}: {conflict_names}'
                    )
                    # Check if cross referenced positional variants resolve the category conflict.
                    if nonsense_cat == nonsense and missense_cat != missense:
                        cross_match = sorted(
                            set(
                                [
                                    m.get('displayName', '')
                                    for m in missense
                                    if m not in missense_cat
                                ]
                            )
                        )
                        logger.error(f"GERO-299 - dropping nonsense category due to: {cross_match}")
                        matches = [m for m in matches if m not in nonsense_cat]
                    elif nonsense_cat != nonsense and missense_cat == missense:
                        cross_match = sorted(
                            set(
                                [
                                    m.get('displayName', '')
                                    for m in nonsense
                                    if m not in nonsense_cat
                                ]
                            )
                        )
                        logger.error(f"GERO-299 - dropping missense category due to: {cross_match}")
                        matches = [m for m in matches if m not in missense_cat]
                    else:
                        conflict_names = sorted(
                            set([m.get('displayName', '') for m in nonsense_cat + missense_cat])
                        )
                        logger.error(
                            f"GERO-299 Dropping all conflicting missense/nonsense categories: {conflict_names}"
                        )
                        matches = [
                            m for m in matches if m not in missense_cat and m not in nonsense_cat
                        ]

>>>>>>> 1a8505d6
                for ipr_row in get_ipr_statements_from_variants(
                    graphkb_conn, matches, disease_name
                ):
                    ipr_row['variant'] = row['key']
                    ipr_row['variantType'] = row.get(
                        'variantType', 'mut' if row.get('gene') else 'sv'
                    )
                    alterations.append(ipr_row)

            except FeatureNotFoundError as err:
                logger.debug(f'failed to match positional variants ({variant}): {err}')
                errors += 1
                if 'gene' in row:
                    problem_genes.add(row['gene'])
                elif 'gene1' in row and f"({row['gene1']})" in str(err):
                    problem_genes.add(row['gene1'])
                elif 'gene2' in row and f"({row['gene2']})" in str(err):
                    problem_genes.add(row['gene2'])
                elif 'gene1' in row and 'gene2' in row:
                    problem_genes.add(row['gene1'])
                    problem_genes.add(row['gene2'])
                else:
                    raise err
            except HTTPError as err:
                errors += 1
                logger.error(f'failed to match positional variants ({variant}): {err}')

    if problem_genes:
        logger.error(f'gene finding failures for {sorted(problem_genes)}')
        logger.error(f'{len(problem_genes)} gene finding failures for positional variants')
    if errors:
        logger.error(f'skipped {errors} positional variants due to errors')
    logger.info(
        f'matched {len(variants)} positional variants to {len(alterations)} graphkb annotations'
    )

    return alterations<|MERGE_RESOLUTION|>--- conflicted
+++ resolved
@@ -382,8 +382,6 @@
                 continue
             try:
                 matches = gkb_match.match_positional_variant(graphkb_conn, variant)
-<<<<<<< HEAD
-=======
 
                 # GERO-299 - check for conflicting nonsense and missense categories
                 missense = [
@@ -437,7 +435,6 @@
                             m for m in matches if m not in missense_cat and m not in nonsense_cat
                         ]
 
->>>>>>> 1a8505d6
                 for ipr_row in get_ipr_statements_from_variants(
                     graphkb_conn, matches, disease_name
                 ):
